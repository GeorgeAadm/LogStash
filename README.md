# EventLogger API

A serverless event logging API built with .NET 8, AWS Lambda, SQL Server, and DynamoDB. This solution demonstrates a hybrid data storage approach where structured metadata is stored in SQL Server and flexible event details are stored as JSON in DynamoDB.

## Quick Start

After cloning this Repo

### 1. Start Local Environment

```powershell
# Run the setup script to start databases
.\simple-setup.ps1

# Or manually with docker-compose
docker-compose up -d
```

This will start:
- SQL Server on `localhost:1433`
- DynamoDB Local on `http://localhost:8000`
- DynamoDB Admin UI on `http://localhost:8001`

### 2. Run the API Locally

```bash
cd src/EventLogger.Api
dotnet run
```

The API will be available at:
- Swagger UI: `http://localhost:5153/swagger`
- Health Check: `http://localhost:5153/api/healthcheck`

### 3. Run with SAM CLI (Lambda Simulation)

```bash
cd src/EventLogger.Api

# Build the Lambda package
dotnet clean
dotnet publish -c Release -o bin/Release/net8.0/publish

# Start SAM local API
sam local start-api -t serverless.template --docker-network bridge
```

The API will be available at `http://localhost:3000`

## API Endpoints

### POST /api/events
Record a new user event.

**Request:**
```json
{
  "userId": "alice@company.com",
  "eventType": "LOGIN",
  "source": "web",
  "eventDetails": {
    "browser": "Chrome",
    "ip": "192.168.1.100",
    "sessionId": "abc123"
  }
}
```

**Response (201 Created):**
```json
{
  "eventId": "123e4567-e89b-12d3-a456-426614174000",
  "userId": "alice@company.com",
  "eventType": "LOGIN",
  "timestamp": "2024-01-15T10:30:00Z",
  "source": "web"
}
```

### GET /api/events/{userId}
Retrieve events for a specific user.

**Query Parameters:**
- `eventType` (optional): Filter by event type
- `fromDate` (optional): Start date filter
- `toDate` (optional): End date filter
- `limit` (optional): Maximum results (default: 50, max: 1000)

**Response (200 OK):**
```json
[
  {
    "eventId": "123e4567-e89b-12d3-a456-426614174000",
    "userId": "alice@company.com",
    "eventType": "LOGIN",
    "timestamp": "2024-01-15T10:30:00Z",
    "source": "web",
    "eventDetails": {
      "browser": "Chrome",
      "ip": "192.168.1.100",
      "sessionId": "abc123"
    }
  }
]
```

## Testing

### Run Unit Tests

```bash
cd src/EventLogger.Tests
dotnet test
```

### Test the API

```powershell
# Test against local dotnet run instance
.\test-api-adaptive.ps1

# Test against SAM local instance
.\test-api-adaptive.ps1 -Sam

# Verbose mode for debugging
.\test-api-adaptive.ps1 -Verbose

# Combine flags
.\test-api-adaptive.ps1 -Sam -Verbose -DelaySeconds 2
```

## Configuration

### appsettings.json
- SQL Server connection string
- DynamoDB configuration
- Logging settings

### Environment Variables (for Lambda)
- `ConnectionStrings__SqlServer`
- `DynamoDb__TableName`
- `DynamoDb__ServiceUrl` (for local development)

## Data Model

### SQL Server - EventMetadata Table
```sql
CREATE TABLE EventMetadata (
    EventId uniqueidentifier PRIMARY KEY,
    UserId nvarchar(100) NOT NULL,
    EventType nvarchar(100) NOT NULL,
    Timestamp datetime2 NOT NULL,
    Source nvarchar(100) NULL
);
```

### DynamoDB - EventDetails Table
```json
{
  "EventId": "123e4567-e89b-12d3-a456-426614174000",
  "UserId": "alice@company.com",
  "EventType": "LOGIN",
  "CreatedAt": "2024-01-15T10:30:00Z",
  "Category": "Authentication",
  "Details": {
    // Flexible JSON structure
  }
}
```

## Deployment to AWS

### Prerequisites
- AWS account with appropriate permissions
- RDS SQL Server instance
- DynamoDB table created

### Deploy with SAM

```bash
# Build the application
sam build -t template.yaml

# Deploy (first time)
sam deploy --guided

# Subsequent deployments
sam deploy
```

## Monitoring and Debugging

### Local Debugging
- Check SQL Server: Connect with SSMS or Azure Data Studio
- Check DynamoDB: Visit `http://localhost:8001`
- View logs: Check console output or CloudWatch (in AWS)

### Health Checks
- `/api/healthcheck` - Overall API health
- Includes SQL Server connectivity check
- Includes DynamoDB table status check

## Architecture Overview

- **API Layer**: ASP.NET Core Web API running on AWS Lambda
- **Metadata Storage**: SQL Server for structured event metadata
- **Details Storage**: DynamoDB for flexible JSON event details
- **Deployment**: AWS SAM for serverless deployment
- **Local Development**: Docker Compose for local SQL Server and DynamoDB

## Prerequisites

- .NET 8 SDK
- Docker Desktop
- AWS CLI (configured with credentials)
- AWS SAM CLI
- PowerShell (for setup scripts)

## Project Structure

```
EventLogger/
├── src/
│   ├── EventLogger.Api/          # Main API project
│   └── EventLogger.Tests/        # Unit and integration tests
├── docker-compose.yml            # Local database setup
├── template.yaml                 # SAM deployment template
├── simple-setup.ps1             # Quick setup script
└── test-api-adaptive.ps1        # API testing script
```

## Best Practices Implemented

1. **Separation of Concerns**: Clean architecture with separate layers
2. **Repository Pattern**: Abstracted data access
3. **Dependency Injection**: Loose coupling and testability
4. **Validation**: FluentValidation for input validation
5. **Logging**: Structured logging with Serilog
6. **Error Handling**: Consistent error responses
7. **Health Checks**: Monitoring readiness
8. **API Documentation**: Swagger/OpenAPI
9. **Async/Await**: Non-blocking I/O operations
10. **Configuration**: Environment-specific settings

## Troubleshooting

### Common Issues

1. **Docker containers not starting**
   - Ensure Docker Desktop is running
   - Check port conflicts (1433, 8000, 8001)
   - Run `docker-compose logs` for details

2. **DynamoDB table not found**
   - Run setup script: `.\simple-setup.ps1`
   - Create manually via AWS CLI

3. **SQL Server connection failed**
   - Verify connection string
   - Check firewall settings
<<<<<<< HEAD
   - Ensure SQL Server container is healthy

4. **SAM local issues**
   - Update SAM CLI: `pip install --upgrade aws-sam-cli`
   - Check Docker is running
   - Use `host.docker.internal` for local services

5. **PowerShell**
   - Allow running script (session) `Set-ExecutionPolicy -ExecutionPolicy Bypass -Scope Process`

## Contributing

1. Fork the repository
2. Create a feature branch
3. Commit your changes
4. Push to the branch
5. Create a Pull Request

## License

This project is licensed under the MIT License.
=======
   - Ensure SQL Server container is healthy
>>>>>>> 87cc3fc7
<|MERGE_RESOLUTION|>--- conflicted
+++ resolved
@@ -200,35 +200,6 @@
 - Includes SQL Server connectivity check
 - Includes DynamoDB table status check
 
-## Architecture Overview
-
-- **API Layer**: ASP.NET Core Web API running on AWS Lambda
-- **Metadata Storage**: SQL Server for structured event metadata
-- **Details Storage**: DynamoDB for flexible JSON event details
-- **Deployment**: AWS SAM for serverless deployment
-- **Local Development**: Docker Compose for local SQL Server and DynamoDB
-
-## Prerequisites
-
-- .NET 8 SDK
-- Docker Desktop
-- AWS CLI (configured with credentials)
-- AWS SAM CLI
-- PowerShell (for setup scripts)
-
-## Project Structure
-
-```
-EventLogger/
-├── src/
-│   ├── EventLogger.Api/          # Main API project
-│   └── EventLogger.Tests/        # Unit and integration tests
-├── docker-compose.yml            # Local database setup
-├── template.yaml                 # SAM deployment template
-├── simple-setup.ps1             # Quick setup script
-└── test-api-adaptive.ps1        # API testing script
-```
-
 ## Best Practices Implemented
 
 1. **Separation of Concerns**: Clean architecture with separate layers
@@ -258,7 +229,6 @@
 3. **SQL Server connection failed**
    - Verify connection string
    - Check firewall settings
-<<<<<<< HEAD
    - Ensure SQL Server container is healthy
 
 4. **SAM local issues**
@@ -279,7 +249,4 @@
 
 ## License
 
-This project is licensed under the MIT License.
-=======
-   - Ensure SQL Server container is healthy
->>>>>>> 87cc3fc7
+This project is licensed under the MIT License.